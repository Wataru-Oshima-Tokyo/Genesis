import argparse
import os
import pickle
import shutil

from go1_env import Go1Env
from rsl_rl.runners import OnPolicyRunner

import genesis as gs
from datetime import datetime
import re
def get_train_cfg(exp_name, max_iterations):

    train_cfg_dict = {
        "algorithm": {
            "clip_param": 0.2,
            "desired_kl": 0.01,
            "entropy_coef": 0.01,
            "gamma": 0.99,
            "lam": 0.95,
            "learning_rate": 0.001,
            "max_grad_norm": 1.0,
            "num_learning_epochs": 5,
            "num_mini_batches": 4,
            "schedule": "adaptive",
            "use_clipped_value_loss": True,
            "value_loss_coef": 1.0,
        },
        "init_member_classes": {},
        "policy": {
            "activation": "elu",
            "actor_hidden_dims": [512, 256, 128],
            "critic_hidden_dims": [512, 256, 128],
            "init_noise_std": 1.0,
        },
        "runner": {
            "algorithm_class_name": "PPO",
            "checkpoint": -1,
            "experiment_name": exp_name,
            "load_run": -1,
            "log_interval": 1,
            "max_iterations": max_iterations,
            "num_steps_per_env": 24,
            "policy_class_name": "ActorCritic",
            "record_interval": -1,
            "resume": False,
            "resume_path": None,
            "run_name": "",
            "runner_class_name": "runner_class_name",
            "save_interval": 100,
        },
        "runner_class_name": "OnPolicyRunner",
        "seed": 1,
    }

    return train_cfg_dict


def get_cfgs():
    env_cfg = {
        "num_actions": 12,
        # joint/link names
        "default_joint_angles": {  # [rad]
            "FL_hip_joint": 0.1,
            "FR_hip_joint": -0.1,
            "RL_hip_joint": 0.1,
            "RR_hip_joint": -0.1,
            "FL_thigh_joint": 0.8,
            "FR_thigh_joint": 0.8,
            "RL_thigh_joint": 1.0,
            "RR_thigh_joint": 1.0,
            "FL_calf_joint": -1.5,
            "FR_calf_joint": -1.5,
            "RL_calf_joint": -1.5,
            "RR_calf_joint": -1.5,
        },
        "dof_names": [
            "FL_hip_joint",
            "FL_thigh_joint",
            "FL_calf_joint",
            "FR_hip_joint",
            "FR_thigh_joint",
            "FR_calf_joint",
            "RL_hip_joint",
            "RL_thigh_joint",
            "RL_calf_joint",
            "RR_hip_joint",
            "RR_thigh_joint",
            "RR_calf_joint",
        ],
        # PD
        "kp": 20.0,
        "kd": 0.5,
        # termination
        "termination_contact_names": [
            "base"
        ],
        "penalised_contact_names": [
            "base",
            "FL_thigh",
            "FR_thigh",
            "RL_thigh",
            "RR_thigh",
            "FL_calf",
            "FR_calf",
            "RL_calf",
            "RR_calf",
        ],  
        "feet_names": [
            "FL_foot",
            "FR_foot",
            "RL_foot",
            "RR_foot",            
        ],
        "hip_names": [
            "FL_hip",
            "FR_hip",
            "RL_hip",
            "RR_hip",            
        ],
        "termination_if_roll_greater_than": 90,  # degree
        "termination_if_pitch_greater_than": 90,
        # base pose
        "base_init_pos": [0.0, 0.0, 0.5],
        "base_init_quat": [1.0, 0.0, 0.0, 0.0],
        "episode_length_s": 20.0,
        "resampling_time_s": 4.0,
        "action_scale": 0.25,
        "simulate_action_latency": False,
        "clip_actions": 100.0,
    }
    obs_cfg = {
        "num_obs": 53,
        "num_privileged_obs": 56,
        "obs_scales": {
            "lin_vel": 2.0,
            "ang_vel": 0.25,
            "dof_pos": 1.0,
            "dof_vel": 0.05,
        },
    }

    reward_cfg = {
        "tracking_sigma": 0.25,
        "base_height_target": 0.25,
        "step_period": 0.8,
        "step_offset": 0.5,
        "feet_height_target": 0.1,
        "reward_scales": {
            "tracking_lin_vel": 1.5,
            "tracking_ang_vel": 1.0,
            "lin_vel_z": -0.1,
<<<<<<< HEAD
            "collision": -3.0,
            "action_rate": -0.01,
            "contact_no_vel": -0.6,
=======
            "collision": -2.0,
            "action_rate": -0.01,
            "contact_no_vel": -0.2,
>>>>>>> 1bc9b473
            "hip_pos": -1.0,
            "hip_vel": -1.0,
            "contact": 0.18
        },
        # "reward_scales": {
        #     "tracking_lin_vel": 1.5,
        #     "tracking_ang_vel": 0.75,
        #     "lin_vel_z": -5.0,
        #     "orientation": -1.0,
        #     "base_height": -20.0,
        #     "action_rate": -0.01,
        #     "collision": -3.0,
        #     "contact": 0.18,
        #     "contact_no_vel": -0.2,
        #     # "hip_pos": -0.05,
        #     # "hip_vel": -1.0,
        #     "feet_swing_height": -30.0
        # },
    }
    command_cfg = {
        "num_commands": 3,
        "lin_vel_x_range": [-1.0, 1.0],
        "lin_vel_y_range": [-1.0, 1.0],
        "ang_vel_range": [-1.0, 1.0],
    }

    return env_cfg, obs_cfg ,reward_cfg, command_cfg


def main():
    parser = argparse.ArgumentParser()
    parser.add_argument("-e", "--exp_name", type=str, default="go1-walking")
    parser.add_argument("-B", "--num_envs", type=int, default=4096)
    parser.add_argument("--max_iterations", type=int, default=100)
    parser.add_argument("--resume", action="store_true", help="Resume from the latest checkpoint if this flag is set")
    parser.add_argument("--ckpt", type=int, default=0)
    parser.add_argument("--view", type=bool, default=False)
    args = parser.parse_args()

    gs.init(logging_level="warning")

    log_dir_ = f"logs/{args.exp_name}"
    timestamp = datetime.now().strftime("%Y%m%d_%H%M%S")
    log_dir = os.path.join(log_dir_, timestamp)
    env_cfg, obs_cfg, reward_cfg, command_cfg = get_cfgs()
    train_cfg = get_train_cfg(args.exp_name, args.max_iterations)

    
    env = Go1Env(
        num_envs=args.num_envs, 
        env_cfg=env_cfg, 
        obs_cfg=obs_cfg, 
        reward_cfg=reward_cfg, 
        command_cfg=command_cfg,        
        show_viewer=args.view,

    )

    if args.resume:
        # Get all subdirectories in the base log directory
        subdirs = [d for d in os.listdir(log_dir_) if os.path.isdir(os.path.join(log_dir_, d))]

        # Sort subdirectories by their names (assuming they are timestamped in lexicographical order)
        most_recent_subdir = sorted(subdirs)[-1] if subdirs else None
        most_recent_path = os.path.join(log_dir_, most_recent_subdir)

        if args.ckpt == 0:
            # List all files in the most recent subdirectory
            files = os.listdir(most_recent_path)

            # Regex to match filenames like 'model_100.pt' and extract the number
            model_files = [(f, int(re.search(r'model_(\d+)\.pt', f).group(1)))
                        for f in files if re.search(r'model_(\d+)\.pt', f)]
            model_file = max(model_files, key=lambda x: x[1])[0]
        else:
            model_file = f"model_{args.ckpt}.pt"
        resume_path = os.path.join(most_recent_path,  model_file)

    os.makedirs(log_dir, exist_ok=True)        
    runner = OnPolicyRunner(env, train_cfg, log_dir, device="cuda:0")
    if args.resume:
        runner.load(resume_path)

    pickle.dump(
        [env_cfg, obs_cfg, reward_cfg, command_cfg, train_cfg],
        open(f"{log_dir}/cfgs.pkl", "wb"),
    )

    runner.learn(num_learning_iterations=args.max_iterations, init_at_random_ep_len=True)


if __name__ == "__main__":
    main()

"""
# training
python examples/locomotion/go1_train.py
"""<|MERGE_RESOLUTION|>--- conflicted
+++ resolved
@@ -150,15 +150,9 @@
             "tracking_lin_vel": 1.5,
             "tracking_ang_vel": 1.0,
             "lin_vel_z": -0.1,
-<<<<<<< HEAD
-            "collision": -3.0,
-            "action_rate": -0.01,
-            "contact_no_vel": -0.6,
-=======
             "collision": -2.0,
             "action_rate": -0.01,
             "contact_no_vel": -0.2,
->>>>>>> 1bc9b473
             "hip_pos": -1.0,
             "hip_vel": -1.0,
             "contact": 0.18
