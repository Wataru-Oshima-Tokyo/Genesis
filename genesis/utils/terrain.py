--- conflicted
+++ resolved
@@ -6,13 +6,10 @@
 from genesis.ext import trimesh
 from genesis.ext.isaacgym import terrain_utils as isaacgym_terrain_utils
 from genesis.options.morphs import Terrain
-<<<<<<< HEAD
 import random
-=======
 
 from .misc import get_assets_dir
 
->>>>>>> aa521a4d
 
 def parse_terrain(morph: Terrain, surface):
     """
@@ -82,7 +79,7 @@
                             new_subterrain,
                             min_height=-0.1,
                             max_height=0.1,
-                            step=0.1,
+                            step=0.25,
                             downsampled_scale=0.5,
                         ).height_field_raw
 
@@ -93,9 +90,16 @@
                         ).height_field_raw
 
                     elif subterrain_type == "pyramid_sloped_terrain":
+                        slope = random.uniform(0.1, 0.25)
                         subterrain_height_field = isaacgym_terrain_utils.pyramid_sloped_terrain(
                             new_subterrain,
-                            slope=-0.1,
+                            slope=slope,
+                        ).height_field_raw
+                    elif subterrain_type == "pyramid_down_sloped_terrain":
+                        slope = random.uniform(-0.1, -0.25)
+                        subterrain_height_field = isaacgym_terrain_utils.pyramid_sloped_terrain(
+                            new_subterrain,
+                            slope=slope,
                         ).height_field_raw
 
                     elif subterrain_type == "discrete_obstacles_terrain":
@@ -122,12 +126,29 @@
                         ).height_field_raw
 
                     elif subterrain_type == "pyramid_stairs_terrain":
+                        step_height = random.uniform(0.1, 0.25)
+                        step_width = random.uniform(0.5, 0.75)
                         subterrain_height_field = isaacgym_terrain_utils.pyramid_stairs_terrain(
                             new_subterrain,
-                            step_width=0.75,
-                            step_height=-0.1,
-                        ).height_field_raw
-
+                            step_width=step_width,
+                            step_height= step_height,
+                        ).height_field_raw
+                    elif subterrain_type == "pyramid_down_stairs_terrain":
+                        step_height = random.uniform(-0.1, -0.25)
+                        step_width = random.uniform(0.5, 0.75)
+                        subterrain_height_field = isaacgym_terrain_utils.pyramid_stairs_terrain(
+                            new_subterrain,
+                            step_width= step_width,
+                            step_height= step_height,
+                        ).height_field_raw
+                    elif subterrain_type == "pyramid_steep_down_stairs_terrain":
+                        step_height = -0.3 
+                        step_width = 0.5
+                        subterrain_height_field = isaacgym_terrain_utils.pyramid_stairs_terrain(
+                            new_subterrain,
+                            step_width= step_width,
+                            step_height= step_height,
+                        ).height_field_raw
                     elif subterrain_type == "stepping_stones_terrain":
                         subterrain_height_field = isaacgym_terrain_utils.stepping_stones_terrain(
                             new_subterrain,
@@ -135,6 +156,13 @@
                             stone_distance=0.25,
                             max_height=0.2,
                             platform_size=0.0,
+                        ).height_field_raw
+                    elif subterrain_type == "custom_terrain":
+                        subterrain_height_field = isaacgym_terrain_utils.custom_terrain(
+                            new_subterrain,
+                            step_size=1.0,
+                            max_step_height=0.25,
+                            num_steps=12,
                         ).height_field_raw
 
                     else:
@@ -153,130 +181,8 @@
             vertical_scale=morph.vertical_scale,
         )
 
-<<<<<<< HEAD
-        for i in range(morph.n_subterrains[0]):
-            for j in range(morph.n_subterrains[1]):
-                subterrain_type = morph.subterrain_types[i][j]
-
-                new_subterrain = isaacgym_terrain_utils.SubTerrain(
-                    width=subterrain_rows,
-                    length=subterrain_cols,
-                    vertical_scale=morph.vertical_scale,
-                    horizontal_scale=morph.horizontal_scale,
-                )
-                if not morph.randomize:
-                    saved_state = np.random.get_state()
-                    np.random.seed(0)
-
-                if subterrain_type == "flat_terrain":
-                    subterrain_height_field = np.zeros((subterrain_rows, subterrain_cols), dtype=np.int16)
-
-                elif subterrain_type == "fractal_terrain":
-                    subterrain_height_field = fractal_terrain(new_subterrain, levels=8, scale=5.0).height_field_raw
-
-                elif subterrain_type == "random_uniform_terrain":
-                    subterrain_height_field = isaacgym_terrain_utils.random_uniform_terrain(
-                        new_subterrain,
-                        min_height=-0.1,
-                        max_height=0.1,
-                        step=0.25,
-                        downsampled_scale=0.5,
-                    ).height_field_raw
-
-                elif subterrain_type == "sloped_terrain":
-                    subterrain_height_field = isaacgym_terrain_utils.sloped_terrain(
-                        new_subterrain,
-                        slope=-0.5,
-                    ).height_field_raw
-
-                elif subterrain_type == "pyramid_sloped_terrain":
-                    slope = random.uniform(0.1, 0.25)
-                    subterrain_height_field = isaacgym_terrain_utils.pyramid_sloped_terrain(
-                        new_subterrain,
-                        slope=slope,
-                    ).height_field_raw
-                elif subterrain_type == "pyramid_down_sloped_terrain":
-                    slope = random.uniform(-0.1, -0.25)
-                    subterrain_height_field = isaacgym_terrain_utils.pyramid_sloped_terrain(
-                        new_subterrain,
-                        slope=slope,
-                    ).height_field_raw
-
-                elif subterrain_type == "discrete_obstacles_terrain":
-                    subterrain_height_field = isaacgym_terrain_utils.discrete_obstacles_terrain(
-                        new_subterrain,
-                        max_height=0.05,
-                        min_size=1.0,
-                        max_size=5.0,
-                        num_rects=20,
-                    ).height_field_raw
-
-                elif subterrain_type == "wave_terrain":
-                    subterrain_height_field = isaacgym_terrain_utils.wave_terrain(
-                        new_subterrain,
-                        num_waves=2.0,
-                        amplitude=0.1,
-                    ).height_field_raw
-
-                elif subterrain_type == "stairs_terrain":
-                    subterrain_height_field = isaacgym_terrain_utils.stairs_terrain(
-                        new_subterrain,
-                        step_width=0.75,
-                        step_height=-0.1,
-                    ).height_field_raw
-
-                elif subterrain_type == "pyramid_stairs_terrain":
-                    step_height = random.uniform(0.1, 0.25)
-                    step_width = random.uniform(0.5, 0.75)
-                    subterrain_height_field = isaacgym_terrain_utils.pyramid_stairs_terrain(
-                        new_subterrain,
-                        step_width=step_width,
-                        step_height= step_height,
-                    ).height_field_raw
-                elif subterrain_type == "pyramid_down_stairs_terrain":
-                    step_height = random.uniform(-0.1, -0.25)
-                    step_width = random.uniform(0.5, 0.75)
-                    subterrain_height_field = isaacgym_terrain_utils.pyramid_stairs_terrain(
-                        new_subterrain,
-                        step_width= step_width,
-                        step_height= step_height,
-                    ).height_field_raw
-                elif subterrain_type == "pyramid_steep_down_stairs_terrain":
-                    step_height = -0.3 
-                    step_width = 0.5
-                    subterrain_height_field = isaacgym_terrain_utils.pyramid_stairs_terrain(
-                        new_subterrain,
-                        step_width= step_width,
-                        step_height= step_height,
-                    ).height_field_raw
-                elif subterrain_type == "stepping_stones_terrain":
-                    subterrain_height_field = isaacgym_terrain_utils.stepping_stones_terrain(
-                        new_subterrain,
-                        stone_size=1.0,
-                        stone_distance=0.25,
-                        max_height=0.2,
-                        platform_size=0.0,
-                    ).height_field_raw
-                elif subterrain_type == "custom_terrain":
-                    subterrain_height_field = isaacgym_terrain_utils.custom_terrain(
-                        new_subterrain,
-                        step_size=1.0,
-                        max_step_height=0.25,
-                        num_steps=12,
-                    ).height_field_raw
-                else:
-                    gs.raise_exception(f"Unsupported subterrain type: {subterrain_type}")
-
-                if not morph.randomize:
-                    np.random.set_state(saved_state)
-
-                heightfield[
-                    i * subterrain_rows : (i + 1) * subterrain_rows, j * subterrain_cols : (j + 1) * subterrain_cols
-                ] = subterrain_height_field
-=======
         terrain_dir = os.path.join(get_assets_dir(), f"terrain/{morph.name}")
         os.makedirs(terrain_dir, exist_ok=True)
->>>>>>> aa521a4d
 
         tmesh.export(os.path.join(terrain_dir, "tmesh.stl"))
         sdf_tmesh.export(os.path.join(terrain_dir, "sdf_tmesh.stl"))
@@ -287,6 +193,7 @@
                 "height_field": heightfield,
             }
             pickle.dump(info, f)
+
 
     vmesh = gs.Mesh.from_trimesh(mesh=tmesh, surface=surface)
     mesh = gs.Mesh.from_trimesh(
