--- conflicted
+++ resolved
@@ -167,7 +167,6 @@
         terrain: modified terrain
     """
 
-<<<<<<< HEAD
     width, length = terrain.width, terrain.length
     center_x = width // 2
     center_y = length // 2
@@ -214,25 +213,6 @@
             if k%2 == 0:
                 terrain.height_field_raw[x1:x2, y1:y2] -= pit_depth
             k+=1
-=======
-    grid_size_x, grid_size_y = terrain.height_field_raw.shape
-    width_choices = np.arange(min(min_size, grid_size_x - 1), min(max_size, grid_size_x - 1) + 1, 4)
-    length_choices = np.arange(min(min_size, grid_size_y - 1), min(max_size, grid_size_y - 1) + 1, 4)
-    height_choices = [-max_height, -max_height // 2, max_height // 2, max_height]
-
-    for _ in range(num_rects):
-        width = np.random.choice(width_choices)
-        length = np.random.choice(length_choices)
-        height = np.random.choice(height_choices)
-        start_x = np.random.choice(range(0, grid_size_x - width, 4))
-        start_y = np.random.choice(range(0, grid_size_y - length, 4))
-        terrain.height_field_raw[start_x : start_x + width, start_y : start_y + length] = height
-
-    start_x, end_x = (terrain.width - platform_size) // 2, (terrain.width + platform_size) // 2
-    start_y, end_y = (terrain.length - platform_size) // 2, (terrain.length + platform_size) // 2
-    terrain.height_field_raw[:] = 0.0
-
->>>>>>> 7ae4d5b2
     return terrain
 
 
