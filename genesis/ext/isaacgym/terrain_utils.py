# Copyright (c) 2020, NVIDIA CORPORATION.  All rights reserved.
# NVIDIA CORPORATION and its licensors retain all intellectual property
# and proprietary rights in and to this software, related documentation
# and any modifications thereto.  Any use, reproduction, disclosure or
# distribution of this software and related documentation without an express
# license agreement from NVIDIA CORPORATION is strictly prohibited.


import numpy as np
# from scipy import interpolate
from scipy.interpolate import RegularGridInterpolator


def fractal_terrain(terrain, levels=8, scale=1.0):
    """
    Generates a fractal terrain

    Parameters
        terrain (SubTerrain): the terrain
        levels (int, optional): granurarity of the fractal terrain. Defaults to 8.
        scale (float, optional): scales vertical variation. Defaults to 1.0.
    """
    width = terrain.width
    length = terrain.length
    height = np.zeros((width, length))
    for level in range(1, levels + 1):
        step = 2 ** (levels - level)
        for y in range(0, width, step):
            y_skip = (1 + y // step) % 2
            for x in range(step * y_skip, length, step * (1 + y_skip)):
                x_skip = (1 + x // step) % 2
                xref = step * (1 - x_skip)
                yref = step * (1 - y_skip)
                mean = height[y - yref : y + yref + 1 : 2 * step, x - xref : x + xref + 1 : 2 * step].mean()
                variation = 2 ** (-level) * np.random.uniform(-1, 1)
                height[y, x] = mean + scale * variation

    height /= terrain.vertical_scale
    terrain.height_field_raw = height.astype(np.int16)
    return terrain


def random_uniform_terrain(
    terrain,
    min_height,
    max_height,
    step=1,
    downsampled_scale=None,
):
    """
    Generate a uniform noise terrain

    Parameters
        terrain (SubTerrain): the terrain
        min_height (float): the minimum height of the terrain [meters]
        max_height (float): the maximum height of the terrain [meters]
        step (float): minimum height change between two points [meters]
        downsampled_scale (float): distance between two randomly sampled points ( musty be larger or equal to terrain.horizontal_scale)

    """
    if downsampled_scale is None:
        downsampled_scale = terrain.horizontal_scale

    # switch parameters to discrete units
    min_height = int(min_height / terrain.vertical_scale)
    max_height = int(max_height / terrain.vertical_scale)
    step = int(step / terrain.vertical_scale)

    heights_range = np.arange(min_height, max_height + step, step)
    height_field_downsampled = np.random.choice(
        heights_range,
        (
            int(terrain.width * terrain.horizontal_scale / downsampled_scale),
            int(terrain.length * terrain.horizontal_scale / downsampled_scale),
        ),
    )

    x = np.linspace(0, terrain.width * terrain.horizontal_scale, height_field_downsampled.shape[0])
    y = np.linspace(0, terrain.length * terrain.horizontal_scale, height_field_downsampled.shape[1])

<<<<<<< HEAD
    # f = interpolate.interp2d(y, x, height_field_downsampled, kind="linear")
    f = RegularGridInterpolator((y, x), height_field_downsampled, method="linear")

    x_upsampled = np.linspace(0, terrain.width * terrain.horizontal_scale, terrain.width)
    y_upsampled = np.linspace(0, terrain.length * terrain.horizontal_scale, terrain.length)
    # z_upsampled = np.rint(f(y_upsampled, x_upsampled))
    # Create a grid of points for interpolation
    grid_points = np.array(np.meshgrid(y_upsampled, x_upsampled)).T.reshape(-1, 2)
=======
    f = interpolate.RegularGridInterpolator((y, x), height_field_downsampled, method="linear")

    x_upsampled = np.linspace(0, terrain.width * terrain.horizontal_scale, terrain.width)
    y_upsampled = np.linspace(0, terrain.length * terrain.horizontal_scale, terrain.length)
    z_upsampled = np.rint(f((y_upsampled, x_upsampled)))
>>>>>>> aa521a4d

    # Interpolate and reshape back to the terrain size
    z_upsampled = np.rint(f(grid_points)).reshape(terrain.width, terrain.length)
    terrain.height_field_raw += z_upsampled.astype(np.int16)
    return terrain


def sloped_terrain(terrain, slope=1):
    """
    Generate a sloped terrain

    Parameters:
        terrain (SubTerrain): the terrain
        slope (int): positive or negative slope
    Returns:
        terrain (SubTerrain): update terrain
    """

    x = np.arange(0, terrain.width)
    y = np.arange(0, terrain.length)
    xx, yy = np.meshgrid(x, y, sparse=True)
    xx = xx.reshape(terrain.width, 1)
    max_height = int(slope * (terrain.horizontal_scale / terrain.vertical_scale) * terrain.width)
    terrain.height_field_raw[:, np.arange(terrain.length)] += (max_height * xx / terrain.width).astype(
        terrain.height_field_raw.dtype
    )
    return terrain


def pyramid_sloped_terrain(terrain, slope=1, platform_size=1.0):
    """
    Generate a sloped terrain

    Parameters:
        terrain (terrain): the terrain
        slope (int): positive or negative slope
        platform_size (float): size of the flat platform at the center of the terrain [meters]
    Returns:
        terrain (SubTerrain): update terrain
    """
    x = np.arange(0, terrain.width)
    y = np.arange(0, terrain.length)
    center_x = int(terrain.width / 2)
    center_y = int(terrain.length / 2)
    xx, yy = np.meshgrid(x, y, sparse=True)
    xx = (center_x - np.abs(center_x - xx)) / center_x
    yy = (center_y - np.abs(center_y - yy)) / center_y
    xx = xx.reshape(terrain.width, 1)
    yy = yy.reshape(1, terrain.length)
    max_height = int(slope * (terrain.horizontal_scale / terrain.vertical_scale) * (terrain.width / 2))
    terrain.height_field_raw += (max_height * xx * yy).astype(terrain.height_field_raw.dtype)

    platform_size = int(platform_size / terrain.horizontal_scale / 2)
    x1 = terrain.width // 2 - platform_size
    x2 = terrain.width // 2 + platform_size
    y1 = terrain.length // 2 - platform_size
    y2 = terrain.length // 2 + platform_size

    min_h = min(terrain.height_field_raw[x1, y1], 0)
    max_h = max(terrain.height_field_raw[x1, y1], 0)
    terrain.height_field_raw = np.clip(terrain.height_field_raw, min_h, max_h)
    return terrain


def discrete_obstacles_terrain(terrain, max_height, min_size, max_size, num_rects, platform_size=1.0):
    """
    Generate a terrain with gaps

    Parameters:
        terrain (terrain): the terrain
        max_height (float): maximum height of the obstacles (range=[-max, -max/2, max/2, max]) [meters]
        min_size (float): minimum size of a rectangle obstacle [meters]
        max_size (float): maximum size of a rectangle obstacle [meters]
        num_rects (int): number of randomly generated obstacles
        platform_size (float): size of the flat platform at the center of the terrain [meters]
    Returns:
        terrain (SubTerrain): update terrain
    """
    # switch parameters to discrete units
    max_height = int(max_height / terrain.vertical_scale)
    min_size = int(min_size / terrain.horizontal_scale)
    max_size = int(max_size / terrain.horizontal_scale)
    platform_size = int(platform_size / terrain.horizontal_scale)

    (i, j) = terrain.height_field_raw.shape
    height_range = [-max_height, -max_height // 2, max_height // 2, max_height]
    width_range = range(min_size, max_size, 4)
    length_range = range(min_size, max_size, 4)

    for _ in range(num_rects):
        width = np.random.choice(width_range)
        length = np.random.choice(length_range)
        start_i = np.random.choice(range(0, i - width, 4))
        start_j = np.random.choice(range(0, j - length, 4))
        terrain.height_field_raw[start_i : start_i + width, start_j : start_j + length] = np.random.choice(height_range)

    x1 = (terrain.width - platform_size) // 2
    x2 = (terrain.width + platform_size) // 2
    y1 = (terrain.length - platform_size) // 2
    y2 = (terrain.length + platform_size) // 2
    terrain.height_field_raw[x1:x2, y1:y2] = 0
    return terrain


def wave_terrain(terrain, num_waves=1, amplitude=1.0):
    """
    Generate a wavy terrain

    Parameters:
        terrain (terrain): the terrain
        num_waves (int): number of sine waves across the terrain length
        amplitude (float): amplitude of the sine waves [meters]
    Returns:
        terrain (SubTerrain): update terrain
    """
    amplitude = int(0.5 * amplitude / terrain.vertical_scale)
    if num_waves > 0:
        div = terrain.length / (num_waves * np.pi * 2)
        x = np.arange(0, terrain.width)
        y = np.arange(0, terrain.length)
        xx, yy = np.meshgrid(x, y, sparse=True)
        xx = xx.reshape(terrain.width, 1)
        yy = yy.reshape(1, terrain.length)
        terrain.height_field_raw += (amplitude * np.cos(yy / div) + amplitude * np.sin(xx / div)).astype(
            terrain.height_field_raw.dtype
        )
    return terrain


def stairs_terrain(terrain, step_width, step_height):
    """
    Generate a stairs

    Parameters:
        terrain (terrain): the terrain
        step_width (float):  the width of the step [meters]
        step_height (float):  the height of the step [meters]
    Returns:
        terrain (SubTerrain): update terrain
    """
    # switch parameters to discrete units
    step_width = int(step_width / terrain.horizontal_scale)
    step_height = int(step_height / terrain.vertical_scale)

    num_steps = terrain.width // step_width
    height = step_height
    for i in range(num_steps):
        terrain.height_field_raw[i * step_width : (i + 1) * step_width, :] += height
        height += step_height
    return terrain


def pyramid_stairs_terrain(terrain, step_width, step_height, platform_size=1.0):
    """
    Generate stairs

    Parameters:
        terrain (terrain): the terrain
        step_width (float):  the width of the step [meters]
        step_height (float): the step_height [meters]
        platform_size (float): size of the flat platform at the center of the terrain [meters]
    Returns:
        terrain (SubTerrain): update terrain
    """
    # switch parameters to discrete units
    step_width = int(step_width / terrain.horizontal_scale)
    step_height = int(step_height / terrain.vertical_scale)
    platform_size = int(platform_size / terrain.horizontal_scale)

    height = 0
    start_x = 0
    stop_x = terrain.width
    start_y = 0
    stop_y = terrain.length
    while (stop_x - start_x) > platform_size and (stop_y - start_y) > platform_size:
        start_x += step_width
        stop_x -= step_width
        start_y += step_width
        stop_y -= step_width
        height += step_height
        terrain.height_field_raw[start_x:stop_x, start_y:stop_y] = height
    return terrain


def stepping_stones_terrain(terrain, stone_size, stone_distance, max_height, platform_size=1.0, depth=-10):
    """
    Generate a stepping stones terrain

    Parameters:
        terrain (terrain): the terrain
        stone_size (float): horizontal size of the stepping stones [meters]
        stone_distance (float): distance between stones (i.e size of the holes) [meters]
        max_height (float): maximum height of the stones (positive and negative) [meters]
        platform_size (float): size of the flat platform at the center of the terrain [meters]
        depth (float): depth of the holes (default=-10.) [meters]
    Returns:
        terrain (SubTerrain): update terrain
    """
    # switch parameters to discrete units
    stone_size = int(stone_size / terrain.horizontal_scale)
    stone_distance = int(stone_distance / terrain.horizontal_scale)
    max_height = int(max_height / terrain.vertical_scale)
    platform_size = int(platform_size / terrain.horizontal_scale)
    height_range = np.arange(-max_height - 1, max_height, step=1)

    start_x = 0
    start_y = 0
    terrain.height_field_raw[:, :] = int(depth / terrain.vertical_scale)
    if terrain.length >= terrain.width:
        while start_y < terrain.length:
            stop_y = min(terrain.length, start_y + stone_size)
            start_x = np.random.randint(0, stone_size)
            # fill first hole
            stop_x = max(0, start_x - stone_distance)
            terrain.height_field_raw[0:stop_x, start_y:stop_y] = np.random.choice(height_range)
            # fill row
            while start_x < terrain.width:
                stop_x = min(terrain.width, start_x + stone_size)
                terrain.height_field_raw[start_x:stop_x, start_y:stop_y] = np.random.choice(height_range)
                start_x += stone_size + stone_distance
            start_y += stone_size + stone_distance
    elif terrain.width > terrain.length:
        while start_x < terrain.width:
            stop_x = min(terrain.width, start_x + stone_size)
            start_y = np.random.randint(0, stone_size)
            # fill first hole
            stop_y = max(0, start_y - stone_distance)
            terrain.height_field_raw[start_x:stop_x, 0:stop_y] = np.random.choice(height_range)
            # fill column
            while start_y < terrain.length:
                stop_y = min(terrain.length, start_y + stone_size)
                terrain.height_field_raw[start_x:stop_x, start_y:stop_y] = np.random.choice(height_range)
                start_y += stone_size + stone_distance
            start_x += stone_size + stone_distance

    x1 = (terrain.width - platform_size) // 2
    x2 = (terrain.width + platform_size) // 2
    y1 = (terrain.length - platform_size) // 2
    y2 = (terrain.length + platform_size) // 2
    terrain.height_field_raw[x1:x2, y1:y2] = 0
    return terrain



def custom_terrain(terrain, step_size=1.0, max_step_height=0.1, num_steps=10):
    """
    Generate a simple terrain with random *vertical* (90-degree) steps along the x-axis.
    In heightmap terms, this means each step is a single-column transition.

    Parameters:
        terrain (object): Terrain object with attributes:
                          - width, length (discrete dimensions)
                          - horizontal_scale (m per sample)
                          - vertical_scale (m per height unit)
                          - height_field_raw (2D numpy array, shape [width, length])
        step_size (float): Width (in meters) of each step along the x-axis.
        max_step_height (float): Maximum absolute step height (in meters).
        num_steps (int): Number of random steps to create.

    Returns:
        terrain (object): The terrain object with updated height_field_raw.
    """
    # Convert step size in meters to number of horizontal samples.
    step_size_in_samples = max(1, int(step_size / terrain.horizontal_scale))

    # Convert max step height in meters to integer height units.
    max_step_height_units = int(max_step_height / terrain.vertical_scale)

    # Optionally clear the terrain first (set everything to a base height).
    terrain.height_field_raw[:, :] = 0

    current_x = 0
    current_height = 0  # Start at height = 0

    for _ in range(num_steps):
        # Determine how far to extend this step (in x-direction).
        next_x = min(terrain.width, current_x + step_size_in_samples)

        # Choose a random step height delta in integer units.
        # e.g., if max_step_height_units = 10, delta could be between -10 and +10.
        delta_height = np.random.randint(-max_step_height_units, max_step_height_units + 1)

        # The new step's height is the old height plus delta.
        current_height += delta_height

        # Apply this new height to all cells in the [current_x : next_x, :] slice.
        terrain.height_field_raw[current_x:next_x, :] = current_height

        # Advance 'current_x' to the end of this step.
        current_x = next_x

        # If we've hit or exceeded the terrain width, no more steps can be placed.
        if current_x >= terrain.width:
            break

    return terrain


def convert_heightfield_to_trimesh(height_field_raw, horizontal_scale, vertical_scale, slope_threshold=None):
    """
    Convert a heightfield array to a triangle mesh represented by vertices and triangles.
    Optionally, corrects vertical surfaces above the provide slope threshold:

        If (y2-y1)/(x2-x1) > slope_threshold -> Move A to A' (set x1 = x2). Do this for all directions.
                   B(x2,y2)
                  /|
                 / |
                /  |
        (x1,y1)A---A'(x2',y1)

    Parameters:
        height_field_raw (np.array): input heightfield
        horizontal_scale (float): horizontal scale of the heightfield [meters]
        vertical_scale (float): vertical scale of the heightfield [meters]
        slope_threshold (float): the slope threshold above which surfaces are made vertical. If None no correction is applied (default: None)
    Returns:
        vertices (np.array(float)): array of shape (num_vertices, 3). Each row represents the location of each vertex [meters]
        triangles (np.array(int)): array of shape (num_triangles, 3). Each row represents the indices of the 3 vertices connected by this triangle.
    """
    hf = height_field_raw
    num_rows = hf.shape[0]
    num_cols = hf.shape[1]

    y = np.linspace(0, (num_cols - 1) * horizontal_scale, num_cols)
    x = np.linspace(0, (num_rows - 1) * horizontal_scale, num_rows)
    yy, xx = np.meshgrid(y, x)

    if slope_threshold is not None:

        slope_threshold *= horizontal_scale / vertical_scale
        move_x = np.zeros((num_rows, num_cols))
        move_y = np.zeros((num_rows, num_cols))
        move_corners = np.zeros((num_rows, num_cols))
        move_x[: num_rows - 1, :] += hf[1:num_rows, :] - hf[: num_rows - 1, :] > slope_threshold
        move_x[1:num_rows, :] -= hf[: num_rows - 1, :] - hf[1:num_rows, :] > slope_threshold
        move_y[:, : num_cols - 1] += hf[:, 1:num_cols] - hf[:, : num_cols - 1] > slope_threshold
        move_y[:, 1:num_cols] -= hf[:, : num_cols - 1] - hf[:, 1:num_cols] > slope_threshold
        move_corners[: num_rows - 1, : num_cols - 1] += (
            hf[1:num_rows, 1:num_cols] - hf[: num_rows - 1, : num_cols - 1] > slope_threshold
        )
        move_corners[1:num_rows, 1:num_cols] -= (
            hf[: num_rows - 1, : num_cols - 1] - hf[1:num_rows, 1:num_cols] > slope_threshold
        )
        xx += (move_x + move_corners * (move_x == 0)) * horizontal_scale
        yy += (move_y + move_corners * (move_y == 0)) * horizontal_scale

    # create triangle mesh vertices and triangles from the heightfield grid
    vertices = np.zeros((num_rows * num_cols, 3), dtype=np.float32)
    vertices[:, 0] = xx.flatten()
    vertices[:, 1] = yy.flatten()
    vertices[:, 2] = hf.flatten() * vertical_scale
    triangles = -np.ones((2 * (num_rows - 1) * (num_cols - 1), 3), dtype=np.uint32)
    for i in range(num_rows - 1):
        ind0 = np.arange(0, num_cols - 1) + i * num_cols
        ind1 = ind0 + 1
        ind2 = ind0 + num_cols
        ind3 = ind2 + 1
        start = 2 * i * (num_cols - 1)
        stop = start + 2 * (num_cols - 1)
        triangles[start:stop:2, 0] = ind0
        triangles[start:stop:2, 1] = ind3
        triangles[start:stop:2, 2] = ind1
        triangles[start + 1 : stop : 2, 0] = ind0
        triangles[start + 1 : stop : 2, 1] = ind2
        triangles[start + 1 : stop : 2, 2] = ind3

    return vertices, triangles


class SubTerrain:
    def __init__(self, terrain_name="terrain", width=256, length=256, vertical_scale=1.0, horizontal_scale=1.0):
        self.terrain_name = terrain_name
        self.vertical_scale = vertical_scale
        self.horizontal_scale = horizontal_scale
        self.width = width
        self.length = length
        self.height_field_raw = np.zeros((self.width, self.length), dtype=np.int16)<|MERGE_RESOLUTION|>--- conflicted
+++ resolved
@@ -78,25 +78,23 @@
     x = np.linspace(0, terrain.width * terrain.horizontal_scale, height_field_downsampled.shape[0])
     y = np.linspace(0, terrain.length * terrain.horizontal_scale, height_field_downsampled.shape[1])
 
-<<<<<<< HEAD
     # f = interpolate.interp2d(y, x, height_field_downsampled, kind="linear")
-    f = RegularGridInterpolator((y, x), height_field_downsampled, method="linear")
-
-    x_upsampled = np.linspace(0, terrain.width * terrain.horizontal_scale, terrain.width)
-    y_upsampled = np.linspace(0, terrain.length * terrain.horizontal_scale, terrain.length)
-    # z_upsampled = np.rint(f(y_upsampled, x_upsampled))
-    # Create a grid of points for interpolation
-    grid_points = np.array(np.meshgrid(y_upsampled, x_upsampled)).T.reshape(-1, 2)
-=======
+    # f = RegularGridInterpolator((y, x), height_field_downsampled, method="linear")
+
+    # x_upsampled = np.linspace(0, terrain.width * terrain.horizontal_scale, terrain.width)
+    # y_upsampled = np.linspace(0, terrain.length * terrain.horizontal_scale, terrain.length)
+    # z_upsampled = np.rint(f(grid_points)).reshape(terrain.width, terrain.length)
+
+    # # z_upsampled = np.rint(f(y_upsampled, x_upsampled))
+    # # Create a grid of points for interpolation
+    # grid_points = np.array(np.meshgrid(y_upsampled, x_upsampled)).T.reshape(-1, 2)
     f = interpolate.RegularGridInterpolator((y, x), height_field_downsampled, method="linear")
 
     x_upsampled = np.linspace(0, terrain.width * terrain.horizontal_scale, terrain.width)
     y_upsampled = np.linspace(0, terrain.length * terrain.horizontal_scale, terrain.length)
     z_upsampled = np.rint(f((y_upsampled, x_upsampled)))
->>>>>>> aa521a4d
 
     # Interpolate and reshape back to the terrain size
-    z_upsampled = np.rint(f(grid_points)).reshape(terrain.width, terrain.length)
     terrain.height_field_raw += z_upsampled.astype(np.int16)
     return terrain
 
